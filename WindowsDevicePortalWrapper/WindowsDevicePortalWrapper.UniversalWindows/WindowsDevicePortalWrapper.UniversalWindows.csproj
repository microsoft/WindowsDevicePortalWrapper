﻿<?xml version="1.0" encoding="utf-8"?>
<Project ToolsVersion="14.0" DefaultTargets="Build" xmlns="http://schemas.microsoft.com/developer/msbuild/2003">
  <Import Project="$(MSBuildExtensionsPath)\$(MSBuildToolsVersion)\Microsoft.Common.props" Condition="Exists('$(MSBuildExtensionsPath)\$(MSBuildToolsVersion)\Microsoft.Common.props')" />
  <PropertyGroup>
    <Configuration Condition=" '$(Configuration)' == '' ">Debug</Configuration>
    <Platform Condition=" '$(Platform)' == '' ">AnyCPU</Platform>
    <ProjectGuid>{F2D8B145-A737-494E-AEF4-508F9D02E0D7}</ProjectGuid>
    <OutputType>Library</OutputType>
    <AppDesignerFolder>Properties</AppDesignerFolder>
    <RootNamespace>Microsoft.Tools.WindowsDevicePortal</RootNamespace>
    <AssemblyName>WindowsDevicePortalWrapper.UniversalWindows</AssemblyName>
    <DefaultLanguage>en-US</DefaultLanguage>
    <TargetPlatformIdentifier>UAP</TargetPlatformIdentifier>
    <TargetPlatformVersion>10.0.14393.0</TargetPlatformVersion>
    <TargetPlatformMinVersion>10.0.10240.0</TargetPlatformMinVersion>
    <MinimumVisualStudioVersion>14</MinimumVisualStudioVersion>
    <FileAlignment>512</FileAlignment>
    <ProjectTypeGuids>{A5A43C5B-DE2A-4C0C-9213-0A381AF9435A};{FAE04EC0-301F-11D3-BF4B-00C04F79EFBC}</ProjectTypeGuids>
    <StyleCopTreatErrorsAsWarnings>True</StyleCopTreatErrorsAsWarnings>
    <StyleCopTargetsDir>$(registry:HKEY_LOCAL_MACHINE\Software\CodePlex\StyleCop@TargetsDir)</StyleCopTargetsDir>
  </PropertyGroup>
  <PropertyGroup Condition=" '$(Configuration)|$(Platform)' == 'Debug|AnyCPU' ">
    <PlatformTarget>AnyCPU</PlatformTarget>
    <DebugSymbols>true</DebugSymbols>
    <DebugType>full</DebugType>
    <Optimize>false</Optimize>
    <OutputPath>bin\Debug\</OutputPath>
    <DefineConstants>DEBUG;TRACE;NETFX_CORE;WINDOWS_UWP</DefineConstants>
    <ErrorReport>prompt</ErrorReport>
    <WarningLevel>4</WarningLevel>
  </PropertyGroup>
  <PropertyGroup Condition=" '$(Configuration)|$(Platform)' == 'Release|AnyCPU' ">
    <PlatformTarget>AnyCPU</PlatformTarget>
    <DebugType>pdbonly</DebugType>
    <Optimize>true</Optimize>
    <OutputPath>bin\Release\</OutputPath>
    <DefineConstants>TRACE;NETFX_CORE;WINDOWS_UWP</DefineConstants>
    <ErrorReport>prompt</ErrorReport>
    <WarningLevel>4</WarningLevel>
    <DocumentationFile>bin\Release\WindowsDevicePortalWrapper.UniversalWindows.XML</DocumentationFile>
  </PropertyGroup>
  <PropertyGroup Condition="'$(Configuration)|$(Platform)' == 'Debug|x86'">
    <PlatformTarget>x86</PlatformTarget>
    <DebugSymbols>true</DebugSymbols>
    <OutputPath>bin\x86\Debug\</OutputPath>
    <DefineConstants>DEBUG;TRACE;NETFX_CORE;WINDOWS_UWP</DefineConstants>
    <NoWarn>;2008</NoWarn>
    <DebugType>full</DebugType>
    <PlatformTarget>x86</PlatformTarget>
    <UseVSHostingProcess>false</UseVSHostingProcess>
    <ErrorReport>prompt</ErrorReport>
  </PropertyGroup>
  <PropertyGroup Condition="'$(Configuration)|$(Platform)' == 'Release|x86'">
    <PlatformTarget>x86</PlatformTarget>
    <OutputPath>bin\x86\Release\</OutputPath>
    <DefineConstants>TRACE;NETFX_CORE;WINDOWS_UWP</DefineConstants>
    <Optimize>true</Optimize>
    <NoWarn>;2008</NoWarn>
    <DebugType>pdbonly</DebugType>
    <PlatformTarget>x86</PlatformTarget>
    <UseVSHostingProcess>false</UseVSHostingProcess>
    <ErrorReport>prompt</ErrorReport>
  </PropertyGroup>
  <PropertyGroup Condition="'$(Configuration)|$(Platform)' == 'Debug|ARM'">
    <PlatformTarget>ARM</PlatformTarget>
    <DebugSymbols>true</DebugSymbols>
    <OutputPath>bin\ARM\Debug\</OutputPath>
    <DefineConstants>DEBUG;TRACE;NETFX_CORE;WINDOWS_UWP</DefineConstants>
    <NoWarn>;2008</NoWarn>
    <DebugType>full</DebugType>
    <PlatformTarget>ARM</PlatformTarget>
    <UseVSHostingProcess>false</UseVSHostingProcess>
    <ErrorReport>prompt</ErrorReport>
  </PropertyGroup>
  <PropertyGroup Condition="'$(Configuration)|$(Platform)' == 'Release|ARM'">
    <PlatformTarget>ARM</PlatformTarget>
    <OutputPath>bin\ARM\Release\</OutputPath>
    <DefineConstants>TRACE;NETFX_CORE;WINDOWS_UWP</DefineConstants>
    <Optimize>true</Optimize>
    <NoWarn>;2008</NoWarn>
    <DebugType>pdbonly</DebugType>
    <PlatformTarget>ARM</PlatformTarget>
    <UseVSHostingProcess>false</UseVSHostingProcess>
    <ErrorReport>prompt</ErrorReport>
  </PropertyGroup>
  <PropertyGroup Condition="'$(Configuration)|$(Platform)' == 'Debug|x64'">
    <PlatformTarget>x64</PlatformTarget>
    <DebugSymbols>true</DebugSymbols>
    <OutputPath>bin\x64\Debug\</OutputPath>
    <DefineConstants>DEBUG;TRACE;NETFX_CORE;WINDOWS_UWP</DefineConstants>
    <NoWarn>;2008</NoWarn>
    <DebugType>full</DebugType>
    <PlatformTarget>x64</PlatformTarget>
    <UseVSHostingProcess>false</UseVSHostingProcess>
    <ErrorReport>prompt</ErrorReport>
  </PropertyGroup>
  <PropertyGroup Condition="'$(Configuration)|$(Platform)' == 'Release|x64'">
    <PlatformTarget>x64</PlatformTarget>
    <OutputPath>bin\x64\Release\</OutputPath>
    <DefineConstants>TRACE;NETFX_CORE;WINDOWS_UWP</DefineConstants>
    <Optimize>true</Optimize>
    <NoWarn>;2008</NoWarn>
    <DebugType>pdbonly</DebugType>
    <PlatformTarget>x64</PlatformTarget>
    <UseVSHostingProcess>false</UseVSHostingProcess>
    <ErrorReport>prompt</ErrorReport>
  </PropertyGroup>
  <PropertyGroup>
    <SignAssembly>true</SignAssembly>
  </PropertyGroup>
  <PropertyGroup>
    <DelaySign>false</DelaySign>
  </PropertyGroup>
  <PropertyGroup>
    <AssemblyOriginatorKeyFile>DevicePortalWrapperUniversal.snk</AssemblyOriginatorKeyFile>
  </PropertyGroup>
  <ItemGroup>
    <!-- A reference to the entire .Net Framework and Windows SDK are automatically included -->
    <None Include="DevicePortalWrapperUniversal.snk" />
    <None Include="project.json" />
  </ItemGroup>
  <ItemGroup>
    <Compile Include="CertificateHandling.cs" />
    <Compile Include="Core\AppDeployment.cs" />
    <Compile Include="DefaultDevicePortalConnection.cs" />
<<<<<<< HEAD
    <Compile Include="HttpRest\RequestHelpers.cs" />
=======
    <Compile Include="HttpRest\HttpMultipartFileContent.cs" />
>>>>>>> 83781680
    <Compile Include="HttpRest\RestPost.cs" />
    <Compile Include="HttpRest\RestPut.cs" />
    <Compile Include="HttpRest\RestDelete.cs" />
    <Compile Include="HttpRest\WebSocket.cs" />
    <Compile Include="Properties\AssemblyInfo.cs" />
    <Compile Include="HttpRest\RestGet.cs" />
    <EmbeddedResource Include="Properties\WindowsDevicePortalWrapper.UniversalWindows.rd.xml" />
  </ItemGroup>
  <ItemGroup />
  <Import Project="..\WindowsDevicePortalWrapper.Shared\WindowsDevicePortalWrapper.Shared.projitems" Label="Shared" />
  <PropertyGroup Condition=" '$(VisualStudioVersion)' == '' or '$(VisualStudioVersion)' &lt; '14.0' ">
    <VisualStudioVersion>14.0</VisualStudioVersion>
  </PropertyGroup>
  <Import Project="$(MSBuildExtensionsPath)\Microsoft\WindowsXaml\v$(VisualStudioVersion)\Microsoft.Windows.UI.Xaml.CSharp.targets" />
  <Import Project="$(StyleCopTargetsDir)StyleCop.targets" Condition="'$(StyleCopTargetsDir)' != ''" />
  <!-- To modify your build process, add your task inside one of the targets below and uncomment it. 
       Other similar extension points exist, see Microsoft.Common.targets.
  <Target Name="BeforeBuild">
  </Target>
  <Target Name="AfterBuild">
  </Target>
  -->
</Project><|MERGE_RESOLUTION|>--- conflicted
+++ resolved
@@ -123,11 +123,8 @@
     <Compile Include="CertificateHandling.cs" />
     <Compile Include="Core\AppDeployment.cs" />
     <Compile Include="DefaultDevicePortalConnection.cs" />
-<<<<<<< HEAD
     <Compile Include="HttpRest\RequestHelpers.cs" />
-=======
     <Compile Include="HttpRest\HttpMultipartFileContent.cs" />
->>>>>>> 83781680
     <Compile Include="HttpRest\RestPost.cs" />
     <Compile Include="HttpRest\RestPut.cs" />
     <Compile Include="HttpRest\RestDelete.cs" />
