﻿//----------------------------------------------------------------------------------------------
// <copyright file="AppDeployment.cs" company="Microsoft Corporation">
//     Licensed under the MIT License. See LICENSE.TXT in the project root license information.
// </copyright>
//----------------------------------------------------------------------------------------------

using System;
using System.Collections.Generic;
using System.IO;
using System.Runtime.InteropServices.WindowsRuntime;
using System.Runtime.Serialization.Json;
using System.Text;
using System.Threading.Tasks;
using Windows.Security.Credentials;
using Windows.Storage;
using Windows.Storage.Streams;
using Windows.Web.Http;
using Windows.Web.Http.Filters;
using static Microsoft.Tools.WindowsDevicePortal.DevicePortalException;

namespace Microsoft.Tools.WindowsDevicePortal
{
    /// <content>
    /// Universal Windows Platform implementation of App Deployment methods.
    /// </content>
    public partial class DevicePortal
    {
        /// <summary>
        /// API for getting installation status.
        /// </summary>
        /// <returns>The status</returns>
#pragma warning disable 1998
        public async Task<ApplicationInstallStatus> GetInstallStatusAsync()
        {
            ApplicationInstallStatus status = ApplicationInstallStatus.None;

            Uri uri = Utilities.BuildEndpoint(
                this.deviceConnection.Connection,
                InstallStateApi);

            HttpBaseProtocolFilter httpFilter = new HttpBaseProtocolFilter();
            httpFilter.AllowUI = false;

            if (this.deviceConnection.Credentials != null)
            {
                httpFilter.ServerCredential = new PasswordCredential();
                httpFilter.ServerCredential.UserName = this.deviceConnection.Credentials.UserName;
                httpFilter.ServerCredential.Password = this.deviceConnection.Credentials.Password;
            }

            using (HttpClient client = new HttpClient(httpFilter))
            {
                this.ApplyHttpHeaders(client, HttpMethods.Get);

                using (HttpResponseMessage response = await client.GetAsync(uri))
                {
                    if (response.IsSuccessStatusCode)
                    {
                        if (response.StatusCode == HttpStatusCode.Ok)
                        {
                            // Status code: 200
                            if (response.Content != null)
                            {
                                Stream dataStream = null;

                                IBuffer dataBuffer = null;
                                using (IHttpContent messageContent = response.Content)
                                {
                                    dataBuffer = await messageContent.ReadAsBufferAsync();

                                    if (dataBuffer != null)
                                    {
                                        dataStream = dataBuffer.AsStream();
                                    }
                                }

                                if (dataStream != null)
                                {
                                    DataContractJsonSerializer serializer = new DataContractJsonSerializer(typeof(HttpErrorResponse));

                                    HttpErrorResponse errorResponse = (HttpErrorResponse)serializer.ReadObject(dataStream);

                                    if (errorResponse.Success)
                                    {
                                        status = ApplicationInstallStatus.Completed;
                                    }
                                    else
                                    {
                                        throw new DevicePortalException(response.StatusCode, errorResponse, uri);
                                    }
                                }
                                else
                                {
                                    throw new DevicePortalException(HttpStatusCode.Conflict, "Failed to deserialize GetInstallStatus response.");
                                }
                            }
                        }
                        else if (response.StatusCode == HttpStatusCode.NoContent)
                        {
                            // Status code: 204
                            status = ApplicationInstallStatus.InProgress;
                        }
                    }
                    else
                    {
                        throw await DevicePortalException.CreateAsync(response);
                    }
                }
            }
    
            return status;
        }
#pragma warning restore 1998

<<<<<<< HEAD
        /// <summary>
        /// Installs an application
        /// </summary>
        /// <param name="appName">Friendly name (ex: Hello World) of the application. If this parameter is not provided, the name of the package is assumed to be the app name.</param>
        /// <param name="packageFile">The application package file.</param>
        /// <param name="dependencyFiles">List containing the required dependency files.</param>
        /// <param name="certificateFile">Optional certificate file.</param>
        /// <param name="stateCheckIntervalMs">How frequently we should check the installation state.</param>
        /// <param name="timeoutInMinutes">Operation timeout.</param>
        /// <param name="uninstallPreviousVersion">Indicate whether or not the previous app version should be uninstalled prior to installing.</param>
        /// <remarks>InstallApplication sends ApplicationInstallStatus events to indicate the current progress in the installation process.
        /// Some applications may opt to not register for the AppInstallStatus event and await on InstallApplication.</remarks>
        /// <returns>Task for tracking completion of install initialization.</returns>
=======
>>>>>>> 6725587d
        public async Task InstallApplicationAsync(
            string appName,
            StorageFile packageFile, 
            List<StorageFile> dependencyFiles,
            StorageFile certificateFile= null,
            short stateCheckIntervalMs = 500,
            short timeoutInMinutes = 15,
            bool uninstallPreviousVersion = true)
        {
            string installPhaseDescription = string.Empty;

            try
            {
                // If appName was not provided, use the package file name
                if (string.IsNullOrWhiteSpace(appName))
                {
                    appName = packageFile.DisplayName;
                }

                // Uninstall the application's previous version, if one exists.
                if (uninstallPreviousVersion)
                {
                    installPhaseDescription = string.Format("Uninstalling any previous version of {0}", appName);
                    this.SendAppInstallStatus(
                        ApplicationInstallStatus.InProgress,
                        ApplicationInstallPhase.UninstallingPreviousVersion,
                        installPhaseDescription);
                    AppPackages installedApps = await this.GetInstalledAppPackagesAsync();
                    foreach (PackageInfo package in installedApps.Packages)
                    {
                        if (package.Name == appName)
                        {
                            await this.UninstallApplicationAsync(package.FullName);
                            break;
                        }
                    }
                }

                // Create the API endpoint and generate a unique boundary string.
                Uri uri;
                string boundaryString;
                this.CreateAppInstallEndpointAndBoundaryString(
                    packageFile.Name,
                    out uri,
                    out boundaryString);

                using (MemoryStream dataStream = new MemoryStream())
                {
                    byte[] data;

                    // Copy the application package.
                    installPhaseDescription = string.Format("Copying: {0}", packageFile.Name);
                    this.SendAppInstallStatus(
                        ApplicationInstallStatus.InProgress,
                        ApplicationInstallPhase.CopyingFile,
                        installPhaseDescription);
                    data = Encoding.ASCII.GetBytes(string.Format("--{0}\r\n", boundaryString));
                    dataStream.Write(data, 0, data.Length);
                    await CopyFileToRequestStream(
                        packageFile,
                        dataStream);

                    // Copy dependency files, if any.
                    foreach (StorageFile depFile in dependencyFiles)
                    {
                        installPhaseDescription = string.Format("Copying: {0}", depFile.Name);
                        this.SendAppInstallStatus(
                            ApplicationInstallStatus.InProgress,
                            ApplicationInstallPhase.CopyingFile,
                            installPhaseDescription);
                        data = Encoding.ASCII.GetBytes(string.Format("\r\n--{0}\r\n", boundaryString));
                        dataStream.Write(data, 0, data.Length);
                        await CopyFileToRequestStream(
                            depFile, 
                            dataStream);
                    }

                    // Copy the certificate file, if provided.
                    if (certificateFile != null)
                    {
                        installPhaseDescription = string.Format("Copying: {0}", certificateFile.Name);
                        this.SendAppInstallStatus(
                            ApplicationInstallStatus.InProgress,
                            ApplicationInstallPhase.CopyingFile,
                            installPhaseDescription);
                        data = Encoding.ASCII.GetBytes(string.Format("\r\n--{0}\r\n", boundaryString));
                        dataStream.Write(data, 0, data.Length);
                        await CopyFileToRequestStream(
                            certificateFile, 
                            dataStream);
                    }

                    // Close the installation request data.
                    data = Encoding.ASCII.GetBytes(string.Format("\r\n--{0}--\r\n", boundaryString));
                    dataStream.Write(data, 0, data.Length);

                    dataStream.Position = 0;

                    string contentType = string.Format("multipart/form-data; boundary={0}", boundaryString);

                    // Make the HTTP request.
                    await this.PostAsync(uri, dataStream, contentType);
                }

                    // Poll the status until complete.
                    ApplicationInstallStatus status = ApplicationInstallStatus.InProgress;
                do
                {
                    installPhaseDescription = string.Format("Installing {0}", appName);
                    this.SendAppInstallStatus(
                        ApplicationInstallStatus.InProgress,
                        ApplicationInstallPhase.Installing,
                        installPhaseDescription);

                    await Task.Delay(TimeSpan.FromMilliseconds(stateCheckIntervalMs));

                    status = await this.GetInstallStatusAsync().ConfigureAwait(false);
                }
                while (status == ApplicationInstallStatus.InProgress);

                installPhaseDescription = string.Format("{0} installed successfully", appName);
                this.SendAppInstallStatus(
                    ApplicationInstallStatus.Completed,
                    ApplicationInstallPhase.Idle,
                    installPhaseDescription);
            }
            catch (Exception e)
            {
                DevicePortalException dpe = e as DevicePortalException;

                if (dpe != null)
                {
                    this.SendAppInstallStatus(
                        ApplicationInstallStatus.Failed,
                        ApplicationInstallPhase.Idle,
                        string.Format("Failed to install {0}: {1}", appName, dpe.Reason));
                }
                else
                {
                    this.SendAppInstallStatus(
                        ApplicationInstallStatus.Failed,
                        ApplicationInstallPhase.Idle,
                        string.Format("Failed to install {0}: {1}", appName, installPhaseDescription));
                }
            }
        }
    }
}<|MERGE_RESOLUTION|>--- conflicted
+++ resolved
@@ -112,7 +112,6 @@
         }
 #pragma warning restore 1998
 
-<<<<<<< HEAD
         /// <summary>
         /// Installs an application
         /// </summary>
@@ -126,8 +125,7 @@
         /// <remarks>InstallApplication sends ApplicationInstallStatus events to indicate the current progress in the installation process.
         /// Some applications may opt to not register for the AppInstallStatus event and await on InstallApplication.</remarks>
         /// <returns>Task for tracking completion of install initialization.</returns>
-=======
->>>>>>> 6725587d
+
         public async Task InstallApplicationAsync(
             string appName,
             StorageFile packageFile, 
