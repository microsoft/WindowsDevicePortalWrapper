--- conflicted
+++ resolved
@@ -16,45 +16,23 @@
     /// </summary>
     public partial class DevicePortal
     {
-<<<<<<< HEAD
+
         public static readonly string SoftAPSettingsApi = "api/iot/iotonboarding/softapsettings";
-        public static readonly string AllJoynSettingsApi = "api/iot/iotonboarding/alljoynsettings";
-
-        /// <summary>
-        /// Gets SoftAp Settings.
-        /// </summary>
-=======
-        /// <summary>
-        /// Soft AP Settings API
-        /// </summary>
-        public static readonly string SoftAPSettingsApi = "api/iot/iotonboarding/softapsettings";
-
-        /// <summary>
-        /// All Joyn Settings API
-        /// </summary>
         public static readonly string AllJoynSettingsApi = "api/iot/iotonboarding/alljoynsettings";
 
         /// <summary>
         /// Retrieves the Soft AP Settings Info.
         /// </summary>
         /// <returns>SoftAPSettingsInfo for this device.</returns>
->>>>>>> 222d3099
         public async Task<SoftAPSettingsInfo> GetSoftAPSettingsInfo()
         {
             return await this.Get<SoftAPSettingsInfo>(SoftAPSettingsApi);
         }
 
-        /// <summary>
-<<<<<<< HEAD
-        /// Gets AllJoyn Settings.
-        /// </summary>
-        public async Task <AllJoynSettingsInfo> GetAllJoynSettingsInfo()
-=======
         /// Retrieves the All Joyn Settings Info.
         /// </summary>
         /// <returns>AllJoynSettingsInfo for this device.</returns>
         public async Task<AllJoynSettingsInfo> GetAllJoynSettingsInfo()
->>>>>>> 222d3099
         {
             return await this.Get<AllJoynSettingsInfo>(AllJoynSettingsApi);
         }
@@ -70,7 +48,6 @@
         }
 
         /// <summary>
-<<<<<<< HEAD
         /// Sets AllJoyn Settings.
         /// </summary>
         public async Task SetAllJoynSettings(string allJoynStatus, string allJoynDescription, string allJoynManufacturer, string allJoynModelNumber)
@@ -84,98 +61,62 @@
        
         /// <summary>
         /// SoftAp Settings.
-=======
         /// Object representation for Soft AP Settings.
->>>>>>> 222d3099
         /// </summary>
         [DataContract]
         public class SoftAPSettingsInfo
         {
+
             /// <summary>
-<<<<<<< HEAD
-            /// Gets or sets SoftAp status 
-=======
             /// Gets whether Soft AP is enabled.
->>>>>>> 222d3099
             /// </summary>
             [DataMember(Name = "SoftAPEnabled")]
             public string SoftAPEnabled { get; private set; }
 
             /// <summary>
-<<<<<<< HEAD
-            /// Gets or sets SoftAp password
-=======
             /// Gets the Soft AP Password.
->>>>>>> 222d3099
             /// </summary>
             [DataMember(Name = "SoftApPassword")]
             public string SoftApPassword { get; private set; }
 
             /// <summary>
-<<<<<<< HEAD
-            /// Gets or sets SoftAp SSID
-=======
             /// Gets the Soft AP SSID.
->>>>>>> 222d3099
             /// </summary>
             [DataMember(Name = "SoftApSsid")]
             public string SoftApSsid { get; private set; }
         }
 
         /// <summary>
-<<<<<<< HEAD
-        /// AllJoyn Settings.
-=======
         /// Object represenation of All Joyn Settings.
->>>>>>> 222d3099
         /// </summary>
         [DataContract]
         public class AllJoynSettingsInfo
         {
-<<<<<<< HEAD
 
             /// <summary>
-            /// Gets or sets AllJoyn Onboarding Default Description
-=======
-            /// <summary>
             /// Gets the Default description.
->>>>>>> 222d3099
             /// </summary>
             [DataMember(Name = "AllJoynOnboardingDefaultDescription")]
             public string AllJoynOnboardingDefaultDescription { get; private set; }
 
             /// <summary>
-<<<<<<< HEAD
-            /// Gets or sets AllJoyn Onboarding Default Manufacturer
-=======
             /// Gets the Default Manufacturer.
->>>>>>> 222d3099
             /// </summary>
             [DataMember(Name = "AllJoynOnboardingDefaultManufacturer")]
             public string AllJoynOnboardingDefaultManufacturer { get; private set; }
 
             /// <summary>
-<<<<<<< HEAD
-            /// Gets or sets AllJoyn Onboarding status
-=======
             /// Gets whether this is enabled.
->>>>>>> 222d3099
             /// </summary>
             [DataMember(Name = "AllJoynOnboardingEnabled")]
             public string AllJoynOnboardingEnabled { get; private set; }
 
             /// <summary>
-<<<<<<< HEAD
-            /// Gets or sets AllJoyn Onboarding Model Number
-            /// </summary>
-            [DataMember(Name = "AllJoynOnboardingModelNumber")]
-            public string AllJoynOnboardingModelNumber { get; set; }
-=======
             /// Gets the model number.
             /// </summary>
             [DataMember(Name = "AllJoynOnboardingModelNumber")]
             public string AllJoynOnboardingModelNumber { get; private set; }
->>>>>>> 222d3099
+
         }
         #endregion // Data contract
     }
