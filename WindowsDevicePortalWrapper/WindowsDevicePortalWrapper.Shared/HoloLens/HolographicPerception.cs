﻿//----------------------------------------------------------------------------------------------
// <copyright file="HolographicPerception.cs" company="Microsoft Corporation">
//     Licensed under the MIT License. See LICENSE.TXT in the project root license information.
// </copyright>
//----------------------------------------------------------------------------------------------

using System;
using System.Runtime.Serialization;
using System.Threading.Tasks;

namespace Microsoft.Tools.WindowsDevicePortal
{
    /// <content>
    /// Wrappers for Holographic Perception methods
    /// </content>
    public partial class DevicePortal
    {
        /// <summary>
        /// API for running a Perception client.
        /// </summary>
        public static readonly string HolographicPerceptionClient = "api/holographic/perception/client";

        /// <summary>
        /// API for getting or setting the Holographic Perception Simulation control mode.
        /// </summary>
        public static readonly string HolographicSimulationModeApi = "api/holographic/simulation/control/mode";

        /// <summary>
        /// API for controlling the Holographic Perception Simulation control stream.
        /// </summary>
        public static readonly string HolographicSimulationStreamApi = "api/holographic/simulation/control/stream";

        /// <summary>
        /// Enumeration defining the control modes used by the Holographic Perception Simulation.
        /// </summary>
        public enum SimulationControlMode
        {
            /// <summary>
            /// Default mode.
            /// </summary>
            Default = 0,

            /// <summary>
            /// Simulation mode.
            /// </summary>
            Simulation
        }

        /// <summary>
        /// Enumeration defining the priority levels for the Holographic Perception Simulation control stream.
        /// </summary>
        public enum SimulationControlStreamPriority
        {
            /// <summary>
            /// Low priority.
            /// </summary>
            Low = 0,

            /// <summary>
            /// Normal priority.
            /// </summary>
            Normal
        }

        /// <summary>
        /// Creates a simulation control stream.
        /// </summary>
        /// <param name="priority">The control stream priority.</param>
        /// <returns>The identifier of the created stream.</returns>
        /// <remarks>This method is only supported on HoloLens.</remarks>
        public async Task<string> CreatePerceptionSimulationControlStreamAsync(SimulationControlStreamPriority priority)
        {
            if (!Utilities.IsHoloLens(this.Platform, this.DeviceFamily))
            {
                throw new NotSupportedException("This method is only supported on HoloLens.");
            }

            if (!(await VerifySimulationControlModeAsync(SimulationControlMode.Simulation)))
            {
                throw new InvalidOperationException("The simulation control mode on the target HoloLens must be 'Simulation'.");
            }

            string payload = string.Format(
                "priority={0}",
                (int)priority);

            PerceptionSimulationControlStreamId controlStreamId =  await this.GetAsync<PerceptionSimulationControlStreamId>(
                            HolographicSimulationStreamApi,
                            payload);

            return controlStreamId.StreamId;
        }

        /// <summary>
        /// Deletes a simulation control stream.
        /// </summary>
        /// <param name="streamId">The identifier of the stream to be deleted.</param>
        /// <returns>Task tracking completion of the REST call.</returns>
        /// <remarks>This method is only supported on HoloLens.</remarks>
        public async Task DeletePerceptionSimulationControlStreamAsync(string streamId)
        {
            if (!Utilities.IsHoloLens(this.Platform, this.DeviceFamily))
            {
                throw new NotSupportedException("This method is only supported on HoloLens.");
            }

            if (!(await VerifySimulationControlModeAsync(SimulationControlMode.Simulation)))
            {
                throw new InvalidOperationException("The simulation control mode on the target HoloLens must be 'Simulation'.");
            }

            string payload = string.Format(
                "streamId={0}",
                streamId);

            await this.DeleteAsync(
                HolographicSimulationStreamApi,
                payload);
        }

        /// <summary>
        /// Gets the perception simulation control mode.
        /// </summary>
        /// <returns>The simulation control mode.</returns>
<<<<<<< HEAD
        /// <remarks>This method is only supported on HoloLens devices.</remarks>
=======
        /// <remarks>This method is only supported on HoloLens.</remarks>
>>>>>>> 5683e091
        public async Task<SimulationControlMode> GetPerceptionSimulationControlModeAsync()
        {
            if (!Utilities.IsHoloLens(this.Platform, this.DeviceFamily))
            {
                throw new NotSupportedException("This method is only supported on HoloLens.");
            }

            PerceptionSimulationControlMode controlMode = await this.GetAsync<PerceptionSimulationControlMode>(HolographicSimulationModeApi);
            return controlMode.Mode;
        }

        /// <summary>
        /// Sets the perception simulation control mode.
        /// </summary>
        /// <param name="mode">The simulation control mode.</param>
        /// <returns>Task tracking completion of the REST call.</returns>
<<<<<<< HEAD
=======
        /// <remarks>This method is only supported on HoloLens.</remarks>
>>>>>>> 5683e091
        public async Task SetPerceptionSimulationControlModeAsync(SimulationControlMode mode)
        {
            if (!Utilities.IsHoloLens(this.Platform, this.DeviceFamily))
            {
                throw new NotSupportedException("This method is only supported on HoloLens.");
            }

            string payload = string.Format(
                "mode={0}",
                (int)mode);
            await this.PostAsync(HolographicSimulationModeApi, payload);
<<<<<<< HEAD
=======
        }

        /// <summary>
        /// Compares the current simulation control mode with the expected mode.
        /// </summary>
        /// <param name="expectedMode">The simulation control mode that we expect the device to be in.</param>
        /// <returns>The simulation control mode.</returns>
        private async Task<bool> VerifySimulationControlModeAsync(SimulationControlMode expectedMode)
        {
            SimulationControlMode simMode = await this.GetPerceptionSimulationControlModeAsync();
            return (simMode == expectedMode);
>>>>>>> 5683e091
        }

        #region Data contract
        /// <summary>
        /// Object representation of Perception Simulation control mode.
        /// </summary>
        [DataContract]
        public class PerceptionSimulationControlMode
        {
            /// <summary>
            /// Gets the control mode.
            /// </summary>
            [DataMember(Name = "mode")]
            public SimulationControlMode Mode { get; private set; }
        }

        /// <summary>
        /// Object representation of the response recevied when creating a Perception Simulation control stream.
        /// </summary>
        [DataContract]
        public class PerceptionSimulationControlStreamId
        {
            /// <summary>
            /// Gets the stream identifier.
            /// </summary>
            [DataMember(Name = "streamId")]
            public string StreamId { get; private set; }
        }
        #endregion // Data contract
    }
}<|MERGE_RESOLUTION|>--- conflicted
+++ resolved
@@ -122,11 +122,7 @@
         /// Gets the perception simulation control mode.
         /// </summary>
         /// <returns>The simulation control mode.</returns>
-<<<<<<< HEAD
-        /// <remarks>This method is only supported on HoloLens devices.</remarks>
-=======
         /// <remarks>This method is only supported on HoloLens.</remarks>
->>>>>>> 5683e091
         public async Task<SimulationControlMode> GetPerceptionSimulationControlModeAsync()
         {
             if (!Utilities.IsHoloLens(this.Platform, this.DeviceFamily))
@@ -143,10 +139,7 @@
         /// </summary>
         /// <param name="mode">The simulation control mode.</param>
         /// <returns>Task tracking completion of the REST call.</returns>
-<<<<<<< HEAD
-=======
         /// <remarks>This method is only supported on HoloLens.</remarks>
->>>>>>> 5683e091
         public async Task SetPerceptionSimulationControlModeAsync(SimulationControlMode mode)
         {
             if (!Utilities.IsHoloLens(this.Platform, this.DeviceFamily))
@@ -158,8 +151,6 @@
                 "mode={0}",
                 (int)mode);
             await this.PostAsync(HolographicSimulationModeApi, payload);
-<<<<<<< HEAD
-=======
         }
 
         /// <summary>
@@ -171,7 +162,6 @@
         {
             SimulationControlMode simMode = await this.GetPerceptionSimulationControlModeAsync();
             return (simMode == expectedMode);
->>>>>>> 5683e091
         }
 
         #region Data contract
