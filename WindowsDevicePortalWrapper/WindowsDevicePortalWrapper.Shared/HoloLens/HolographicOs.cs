--- conflicted
+++ resolved
@@ -64,11 +64,7 @@
         /// Gets the interpupilary distance registered on the device.
         /// </summary>
         /// <returns>Interpupilary distance, in millimeters.</returns>
-<<<<<<< HEAD
-        /// <remarks>This method is only supported on HoloLens devices.</remarks>
-=======
-        /// <remarks>This method is only supported on HoloLens.</remarks>
->>>>>>> 5683e091
+        /// <remarks>This method is only supported on HoloLens.</remarks>
         public async Task<float> GetInterPupilaryDistanceAsync()
         {
             if (!Utilities.IsHoloLens(this.Platform, this.DeviceFamily))
@@ -85,11 +81,7 @@
         /// </summary>
         /// <param name="httpsRequired">Desired value for HTTPS communication</param>
         /// <returns>True if WiFi based communication requires a secure connection, false otherwise.</returns>
-<<<<<<< HEAD
-        /// <remarks>This method is only supported on HoloLens devices.</remarks>
-=======
-        /// <remarks>This method is only supported on HoloLens.</remarks>
->>>>>>> 5683e091
+        /// <remarks>This method is only supported on HoloLens.</remarks>
         public async Task SetIsHttpsRequiredAsync(bool httpsRequired)
         {
             if (!Utilities.IsHoloLens(this.Platform, this.DeviceFamily))
@@ -109,11 +101,7 @@
         /// </summary>
         /// <param name="ipd">Interpupilary distance, in millimeters.</param>
         /// <returns>Task for tracking the POST call</returns>
-<<<<<<< HEAD
-        /// <remarks>This method is only supported on HoloLens devices.</remarks>
-=======
-        /// <remarks>This method is only supported on HoloLens.</remarks>
->>>>>>> 5683e091
+        /// <remarks>This method is only supported on HoloLens.</remarks>
         public async Task SetInterPupilaryDistanceAsync(float ipd)
         {
             if (!Utilities.IsHoloLens(this.Platform, this.DeviceFamily))
@@ -132,11 +120,7 @@
         /// Gets the WiFi http security requirements for communication with the device.
         /// </summary>
         /// <returns>True if WiFi based communication requires a secure connection, false otherwise.</returns>
-<<<<<<< HEAD
-        /// <remarks>This method is only supported on HoloLens devices.</remarks>
-=======
-        /// <remarks>This method is only supported on HoloLens.</remarks>
->>>>>>> 5683e091
+        /// <remarks>This method is only supported on HoloLens.</remarks>
         public async Task<bool> GetIsHttpsRequiredAsync()
         {
             if (!Utilities.IsHoloLens(this.Platform, this.DeviceFamily))
