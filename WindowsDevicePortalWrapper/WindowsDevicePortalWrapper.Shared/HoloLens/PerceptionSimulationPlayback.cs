--- conflicted
+++ resolved
@@ -99,11 +99,7 @@
         /// </summary>
         /// <param name="name">The name of the recording to delete (ex: testsession.xef).</param>
         /// <returns>Task tracking completion of the REST call.</returns>
-<<<<<<< HEAD
-        /// <remarks>This method is only supported on HoloLens devices.</remarks>
-=======
-        /// <remarks>This method is only supported on HoloLens.</remarks>
->>>>>>> 5683e091
+        /// <remarks>This method is only supported on HoloLens.</remarks>
         public async Task DeleteHolographicSimulationRecordingAsync(string name)
         {
             if (!Utilities.IsHoloLens(this.Platform, this.DeviceFamily))
@@ -116,8 +112,6 @@
                 name);
 
             await this.DeleteAsync(HolographicSimulationPlaybackFileApi, payload);
-<<<<<<< HEAD
-=======
         }
 
         /// <summary>
@@ -170,7 +164,6 @@
             return await this.GetAsync<HolographicSimulationDataTypes>(
                 HolographicSimulationPlaybackDataTypesApi,
                 payload);
->>>>>>> 5683e091
         }
 
         /// <summary>
@@ -178,11 +171,7 @@
         /// </summary>
         /// <param name="name">The name of the recording (ex: testsession.xef).</param>
         /// <returns>HolographicSimulationPlaybackStates enum value describing the state of the recording.</returns>
-<<<<<<< HEAD
-        /// <remarks>This method is only supported on HoloLens devices.</remarks>
-=======
-        /// <remarks>This method is only supported on HoloLens.</remarks>
->>>>>>> 5683e091
+        /// <remarks>This method is only supported on HoloLens.</remarks>
         public async Task<HolographicSimulationPlaybackStates> GetHolographicSimulationPlaybackStateAsync(string name)
         {
             if (!Utilities.IsHoloLens(this.Platform, this.DeviceFamily))
@@ -232,13 +221,8 @@
         /// </summary>
         /// <param name="recordingName">The name of the recording to load (ex: testsession.xef).</param>
         /// <returns>Task tracking completion of the REST call.</returns>
-<<<<<<< HEAD
-        /// <remarks>This method is only supported on HoloLens devices.</remarks>
-        public async Task LoadHolographicSimulationRecordingAsync(string name)
-=======
         /// <remarks>This method is only supported on HoloLens.</remarks>
         public async Task LoadHolographicSimulationRecordingAsync(string recordingName)
->>>>>>> 5683e091
         {
             if (!Utilities.IsHoloLens(this.Platform, this.DeviceFamily))
             {
@@ -250,8 +234,6 @@
                 recordingName);
 
             await this.PostAsync(HolographicSimulationPlaybackSessionFileApi, payload);
-<<<<<<< HEAD
-=======
         }
 
         /// <summary>
@@ -312,7 +294,6 @@
                 recordingName);
 
             await this.PostAsync(HolographicSimulationPlaybackStopApi, payload);
->>>>>>> 5683e091
         }
 
         /// <summary>
@@ -320,13 +301,8 @@
         /// </summary>
         /// <param name="recordingName">The name of the recording to unload (ex: testsession.xef).</param>
         /// <returns>Task tracking completion of the REST call.</returns>
-<<<<<<< HEAD
-        /// <remarks>This method is only supported on HoloLens devices.</remarks>
-        public async Task UnloadHolographicSimulationRecordingAsync(string name)
-=======
         /// <remarks>This method is only supported on HoloLens.</remarks>
         public async Task UnloadHolographicSimulationRecordingAsync(string recordingName)
->>>>>>> 5683e091
         {
             if (!Utilities.IsHoloLens(this.Platform, this.DeviceFamily))
             {
@@ -349,11 +325,7 @@
         {
             string apiPath = session ? HolographicSimulationPlaybackSessionFilesApi : HolographicSimulationPlaybackFilesApi;
 
-<<<<<<< HEAD
-            await this.DeleteAsync(HolographicSimulationPlaybackSessionFileApi, payload);
-=======
             return await this.GetAsync<HolographicSimulationPlaybackFiles>(apiPath);
->>>>>>> 5683e091
         }
 
         #region Data contract
