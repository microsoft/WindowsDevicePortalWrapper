﻿//----------------------------------------------------------------------------------------------
// <copyright file="RestGet.cs" company="Microsoft Corporation">
//     Licensed under the MIT License. See LICENSE.TXT in the project root license information.
// </copyright>
//----------------------------------------------------------------------------------------------

using System;
using System.IO;
using System.Runtime.Serialization.Json;
using System.Threading.Tasks;

namespace Microsoft.Tools.WindowsDevicePortal
{
    /// <content>
    /// HTTP GET Wrapper
    /// </content>
    public partial class DevicePortal
    {
        /// <summary>
<<<<<<< HEAD
        /// Gets or sets the Http Wrapper to enable replacing the web layer with mocks.
        /// </summary>
        public IHttpWrapper HttpWrapper { get; set; }

        /// <summary>
        /// Submits the http get request to the specified uri.
        /// </summary>
        /// <param name="uri">The uri to which the get request will be issued.</param>
        /// /// <param name="validateCertificate">Whether the certificate should be validated.</param>
        /// <returns>Response data as a stream.</returns>
        private async Task<Stream> Get(Uri uri, bool validateCertificate = true)
        {
            MemoryStream dataStream = null;

            WebRequestHandler handler = new WebRequestHandler();
            handler.UseDefaultCredentials = false;
            handler.Credentials = this.deviceConnection.Credentials;
            if (validateCertificate)
            {
                handler.ServerCertificateValidationCallback = this.ServerCertificateValidation;
            }
            else
            {
                handler.ServerCertificateValidationCallback = this.ServerCertificateNonValidation;
            }

            using (HttpClient client = new HttpClient(handler))
            {
                HttpRequestHeaders headers = client.DefaultRequestHeaders;

                if (string.IsNullOrEmpty(this.csrfToken))
                {
                    headers.Add(CsrfTokenName, "Fetch");
                }
                else
                {
                    headers.Add(CsrfTokenName, this.csrfToken);
                }

                Task<HttpResponseMessage> getTask = this.HttpWrapper.GetAsync(client, uri);
                await getTask.ConfigureAwait(false);
                getTask.Wait();

                using (HttpResponseMessage response = getTask.Result)
                {
                    if (!response.IsSuccessStatusCode)
                    {
                        throw new DevicePortalException(response);
                    }

                    // If the response sets a CSRF token, store that for future requests
                    IEnumerable<string> cookies;
                    bool hasCookies = response.Headers.TryGetValues("Set-Cookie", out cookies);

                    if (hasCookies)
                    {
                        foreach (string cookie in cookies)
                        {
                            string csrfTokenNameWithEquals = CsrfTokenName + "=";
                            if (cookie.StartsWith(csrfTokenNameWithEquals))
                            {
                                this.csrfToken = cookie.Substring(csrfTokenNameWithEquals.Length);
                            }
                        }
                    }

                    using (HttpContent content = response.Content)
                    {
                        dataStream = new MemoryStream();

                        Task copyTask = content.CopyToAsync(dataStream);
                        await copyTask.ConfigureAwait(false);
                        copyTask.Wait();

                        // Ensure we return with the stream pointed at the origin.
                        dataStream.Position = 0;
                    }
                }
            }

            return dataStream;
        }

        /// <summary>
=======
>>>>>>> 3973af37
        /// Calls the specified API with the provided payload.
        /// </summary>
        /// <typeparam name="T">Return type for the GET call</typeparam>
        /// <param name="apiPath">The relative portion of the uri path that specifies the API to call.</param>
        /// <param name="payload">The query string portion of the uri path that provides the parameterized data.</param>
        /// <returns>An object of the specified type containing the data returned by the request.</returns>
        private async Task<T> Get<T>(
            string apiPath,
            string payload = null) where T : new()
        {
            T data = default(T);
            
            Uri uri = Utilities.BuildEndpoint(
                this.deviceConnection.Connection,
                apiPath, 
                payload);

            DataContractJsonSerializer serializer = new DataContractJsonSerializer(typeof(T));

            using (Stream dataStream = await this.Get(uri))
            {
                if (dataStream != null)
                {
                    object response = serializer.ReadObject(dataStream);
                    data = (T)response;
                }
            }

            return data;
        }
    }
}<|MERGE_RESOLUTION|>--- conflicted
+++ resolved
@@ -5,7 +5,10 @@
 //----------------------------------------------------------------------------------------------
 
 using System;
+using System.Collections.Generic;
 using System.IO;
+using System.Net.Http;
+using System.Net.Http.Headers;
 using System.Runtime.Serialization.Json;
 using System.Threading.Tasks;
 
@@ -17,93 +20,6 @@
     public partial class DevicePortal
     {
         /// <summary>
-<<<<<<< HEAD
-        /// Gets or sets the Http Wrapper to enable replacing the web layer with mocks.
-        /// </summary>
-        public IHttpWrapper HttpWrapper { get; set; }
-
-        /// <summary>
-        /// Submits the http get request to the specified uri.
-        /// </summary>
-        /// <param name="uri">The uri to which the get request will be issued.</param>
-        /// /// <param name="validateCertificate">Whether the certificate should be validated.</param>
-        /// <returns>Response data as a stream.</returns>
-        private async Task<Stream> Get(Uri uri, bool validateCertificate = true)
-        {
-            MemoryStream dataStream = null;
-
-            WebRequestHandler handler = new WebRequestHandler();
-            handler.UseDefaultCredentials = false;
-            handler.Credentials = this.deviceConnection.Credentials;
-            if (validateCertificate)
-            {
-                handler.ServerCertificateValidationCallback = this.ServerCertificateValidation;
-            }
-            else
-            {
-                handler.ServerCertificateValidationCallback = this.ServerCertificateNonValidation;
-            }
-
-            using (HttpClient client = new HttpClient(handler))
-            {
-                HttpRequestHeaders headers = client.DefaultRequestHeaders;
-
-                if (string.IsNullOrEmpty(this.csrfToken))
-                {
-                    headers.Add(CsrfTokenName, "Fetch");
-                }
-                else
-                {
-                    headers.Add(CsrfTokenName, this.csrfToken);
-                }
-
-                Task<HttpResponseMessage> getTask = this.HttpWrapper.GetAsync(client, uri);
-                await getTask.ConfigureAwait(false);
-                getTask.Wait();
-
-                using (HttpResponseMessage response = getTask.Result)
-                {
-                    if (!response.IsSuccessStatusCode)
-                    {
-                        throw new DevicePortalException(response);
-                    }
-
-                    // If the response sets a CSRF token, store that for future requests
-                    IEnumerable<string> cookies;
-                    bool hasCookies = response.Headers.TryGetValues("Set-Cookie", out cookies);
-
-                    if (hasCookies)
-                    {
-                        foreach (string cookie in cookies)
-                        {
-                            string csrfTokenNameWithEquals = CsrfTokenName + "=";
-                            if (cookie.StartsWith(csrfTokenNameWithEquals))
-                            {
-                                this.csrfToken = cookie.Substring(csrfTokenNameWithEquals.Length);
-                            }
-                        }
-                    }
-
-                    using (HttpContent content = response.Content)
-                    {
-                        dataStream = new MemoryStream();
-
-                        Task copyTask = content.CopyToAsync(dataStream);
-                        await copyTask.ConfigureAwait(false);
-                        copyTask.Wait();
-
-                        // Ensure we return with the stream pointed at the origin.
-                        dataStream.Position = 0;
-                    }
-                }
-            }
-
-            return dataStream;
-        }
-
-        /// <summary>
-=======
->>>>>>> 3973af37
         /// Calls the specified API with the provided payload.
         /// </summary>
         /// <typeparam name="T">Return type for the GET call</typeparam>
