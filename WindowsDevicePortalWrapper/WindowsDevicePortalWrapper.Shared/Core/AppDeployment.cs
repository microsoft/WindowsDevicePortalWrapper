--- conflicted
+++ resolved
@@ -379,11 +379,7 @@
             [DataMember(Name = "PackageOrigin")]
             public int PackageOrigin { get; private set; }
 
-<<<<<<< HEAD
             // <summary>
-=======
-            /// <summary>
->>>>>>> 407a944c
             /// Helper method to determine if the app was sideloaded and therefore can be used with e.g. GetFolderContentsAsync
             /// </summary>
             /// <returns> True if the package is sideloaded. </returns>
