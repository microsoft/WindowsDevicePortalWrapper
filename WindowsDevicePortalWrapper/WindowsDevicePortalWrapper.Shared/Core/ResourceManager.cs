﻿//----------------------------------------------------------------------------------------------
// <copyright file="ResourceManager.cs" company="Microsoft Corporation">
//     Licensed under the MIT License. See LICENSE.TXT in the project root license information.
// </copyright>
//----------------------------------------------------------------------------------------------

using System.Collections.Generic;
using System.Runtime.Serialization;
using System.Threading.Tasks;

namespace Microsoft.Tools.WindowsDevicePortal
{
    /// <content>
    /// Wrappers for Resource Manager methods.
    /// </content>
    public partial class DevicePortal
    {
        /// <summary>
        /// API for getting processes currently running on the device.
        /// </summary>
        private static readonly string ProcessesApi = "/api/resourcemanager/processes";

#if !WINDOWS_UWP
        /// <summary>
        /// Web socket to get the processes currently running on the device.
        /// </summary>
        private WebSocket<DeviceProcesses> deviceProcessesWebSocket;

        /// <summary>
        /// Gets or sets the processes message received handler.
        /// </summary>
        public WebSocketMessageReceivedEventHandler<DeviceProcesses> ProcessesMessageReceived
        {
            get;
            set;
        }

        /// <summary>
        /// Starts listening for the running processes on the device with them being returned via the ProcessesMessageReceived event handler.
        /// </summary>
        /// <returns>Task for connecting to the websocket but not for listening to it.</returns>
        public async Task StartListeningForProcesses()
        {
            if (this.deviceProcessesWebSocket == null)
            {
                this.deviceProcessesWebSocket = new WebSocket<DeviceProcesses>(this.deviceConnection, this.ServerCertificateValidation);

                this.deviceProcessesWebSocket.WebSocketMessageReceived += this.ProcessesReceivedHandler;
            }
            else
            {
                if (this.deviceProcessesWebSocket.IsListeningForMessages)
                {
                    return;
                }
            }

            await this.deviceProcessesWebSocket.OpenConnection(ProcessesApi);

            // Do not await on the actual listening.
            Task listenTask = this.deviceProcessesWebSocket.StartListeningForMessages();
        }

        /// <summary>
        /// Stop listening for the running processes on the device.
        /// </summary>
        /// <returns>Task for stop listening for processes and disconnecting from the websocket .</returns>
        public async Task StopListeningForProcesses()
        {
            if (this.deviceProcessesWebSocket == null || !this.deviceProcessesWebSocket.IsListeningForMessages)
            {
                return;
            }

            await this.deviceProcessesWebSocket.CloseConnection();
        }

        /// <summary>
        /// Handler for the processes received event that passes the event to the ProcessesMessageReceived handler.
        /// </summary>
        /// <param name="sender">The object sending the event.</param>
        /// <param name="args">The event data.</param>
        private void ProcessesReceivedHandler(
            object sender,
            WebSocketMessageReceivedEventArgs<DeviceProcesses> args)
        {
            if (args.Message != null)
            {
                this.ProcessesMessageReceived?.Invoke(
                            this,
                            args);
            }
        }
#endif // !WINDOWS_UWP

        #region Data contract

        /// <summary>
        /// Object representing a list of processes
        /// </summary>
        [DataContract]
        public class DeviceProcesses
        {
            /// <summary>
            /// Gets or sets a list of the packages
            /// </summary>
            [DataMember(Name = "Processes")]
            public List<ProcessInfo> Processes { get; set; }
        }

        /// <summary>
        /// Object representing the process information
        /// </summary>
        [DataContract]
        public class ProcessInfo
        {
            /// <summary>
            /// Gets or sets CPU usage
            /// </summary>
            [DataMember(Name = "CPUUsage")]
            public double CPUUsage { get; set; }

            /// <summary>
            /// Gets or sets image name
            /// </summary>
            [DataMember(Name = "ImageName")]
            public string ImageName { get; set; }

            /// <summary>
            /// Gets or sets page file usage
            /// </summary>
            [DataMember(Name = "PageFileUsage")]
            public double PageFileUsage { get; set; }

            /// <summary>
            /// Gets or sets package working set
            /// </summary>
            [DataMember(Name = "PrivateWorkingSet")]
            public double PrivateWorkingSet { get; set; }

            /// <summary>
            /// Gets or sets process id
            /// </summary>
            [DataMember(Name = "ProcessId")]
            public uint ProcessId { get; set; }

            /// <summary>
            /// Gets or sets session id
            /// </summary>
            [DataMember(Name = "SessionId")]
            public uint SessionId { get; set; }

            /// <summary>
            /// Gets or sets total commit
            /// </summary>
            [DataMember(Name = "TotalCommit")]
            public double TotalCommit { get; set; }

            /// <summary>
            /// Gets or sets user name
            /// </summary>
            [DataMember(Name = "UserName")]
            public string UserName { get; set; }

            /// <summary>
            /// Gets or sets virtual size
            /// </summary>
            [DataMember(Name = "VirtualSize")]
            public double VirtualSize { get; set; }

            /// <summary>
            /// Gets or sets working set size
            /// </summary>
            [DataMember(Name = "WorkingSetSize")]
            public double WorkingSetSize { get; set; }

            /// <summary>
<<<<<<< HEAD
            /// Gets or sets a value indicating whether the process is running
=======
            /// Gets or sets a value indicating whether or not the process is running
>>>>>>> 3973af37
            /// </summary>
            [DataMember(Name = "IsRunning")]
            public bool IsRunning { get; set; }

            /// <summary>
            /// Gets or sets package full name
            /// </summary>
            [DataMember(Name = "PackageFullName")]
            public string PackageFullName { get; set; }

            /// <summary>
            /// Gets or sets app name
            /// </summary>
            [DataMember(Name = "AppName")]
            public string AppName { get; set; }

            /// <summary>
            /// Gets or sets publisher
            /// </summary>
            [DataMember(Name = "Publisher")]
            public string Publisher { get; set; }

            /// <summary>
            /// Gets or sets version
            /// </summary>
            [DataMember(Name = "Version")]
            public ProcessVersion Version { get; set; }

            /// <summary>
<<<<<<< HEAD
            /// Gets or sets a value indicating whether this is a XAP package.
=======
            /// Gets or sets a value indicating whether or not the package is a XAP package
>>>>>>> 3973af37
            /// </summary>
            [DataMember(Name = "IsXAP")]
            public bool IsXAP { get; set; }
        }

        /// <summary>
        /// Object representing the process version.
        /// </summary>
        [DataContract]
        public class ProcessVersion
        {
            /// <summary>
            /// Gets or sets the major version number
            /// </summary>
            [DataMember(Name = "Major")]
            public uint Major { get; set; }

            /// <summary>
            /// Gets or sets the minor version number
            /// </summary>
            [DataMember(Name = "Minor")]
            public uint Minor { get; set; }

            /// <summary>
            /// Gets or sets the build number
            /// </summary>
            [DataMember(Name = "Build")]
            public uint Build { get; set; }

            /// <summary>
            /// Gets or sets the revision number
            /// </summary>
            [DataMember(Name = "Revision")]
            public uint Revision { get; set; }
        }

        #endregion
    }
}<|MERGE_RESOLUTION|>--- conflicted
+++ resolved
@@ -175,11 +175,7 @@
             public double WorkingSetSize { get; set; }
 
             /// <summary>
-<<<<<<< HEAD
-            /// Gets or sets a value indicating whether the process is running
-=======
             /// Gets or sets a value indicating whether or not the process is running
->>>>>>> 3973af37
             /// </summary>
             [DataMember(Name = "IsRunning")]
             public bool IsRunning { get; set; }
@@ -209,11 +205,7 @@
             public ProcessVersion Version { get; set; }
 
             /// <summary>
-<<<<<<< HEAD
-            /// Gets or sets a value indicating whether this is a XAP package.
-=======
             /// Gets or sets a value indicating whether or not the package is a XAP package
->>>>>>> 3973af37
             /// </summary>
             [DataMember(Name = "IsXAP")]
             public bool IsXAP { get; set; }
